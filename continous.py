import cv2
import numpy as np
from scipy.spatial.transform import Rotation as R
from typing import Tuple
from framestate import FrameState
from scipy.spatial.distance import cdist

from utils import Constants, get_k_params_imgs

import warnings
warnings.filterwarnings("ignore", category=RuntimeWarning)

class ContinuousVO:
    def __init__(self, K: np.ndarray, datachoice: str):
        """
        Initializes the Continuous Visual Odometry pipeline.
        
        Args:
            K (np.ndarray): Intrinsic camera matrix.
        """
        self.K = K
        _, self.params, _ = get_k_params_imgs(datachoice)

    def process_frame(self, img_current: np.ndarray, img_prev: np.ndarray, state_prev: FrameState) -> Tuple[FrameState, np.ndarray]:
        """
        Process the current frame, update the frame state, and estimate the current pose.

        Args:
            img_current (np.ndarray): Current frame (grayscale image).
            img_prev (np.ndarray): Previous frame (grayscale image).
            state_prev (FrameState): Previous frame state.

        Returns:
            Tuple[FrameState, np.ndarray]: Updated frame state and the current pose as a 4x4 transformation matrix.
        """
        
        show_plots = False
        
        tracked_points, status, _ = self.track_keypoints(state_prev.landmarks_image, img_prev, img_current)
        
        valid_idx = np.where(status == 1)[0]
        Pi = tracked_points[:, valid_idx]
        Xi = state_prev.landmarks_world[:, valid_idx]
        

        if show_plots:
            # Optional: Visualize tracked points
            img_old = img_prev.copy()
            Pi_prev = state_prev.landmarks_image[:, valid_idx]
            for pt in range(Pi_prev.shape[1]):
                x, y = Pi_prev[0,pt], Pi_prev[1,pt]
                cv2.circle(img_old, (int(x), int(y)), 3, (255, 255, 125), -1)

            img_tracked = img_current.copy()
            for pt in range(Pi_prev.shape[1]):
                x, y = Pi[0,pt], Pi[1,pt]
                cv2.circle(img_tracked, (int(x), int(y)), 3, (255, 255, 125), -1)

            cv2.imshow("Initial Points", img_old)
            cv2.imshow("Tracked Points", img_tracked)
            cv2.waitKey(0)
            cv2.destroyAllWindows()

        #pose, inlier_mask = self.ransacLocalization(Pi, Xi.T)
        pose, inlier_mask = self.estimate_pose(Pi, Xi.T)

        pose = pose[:3,:].reshape((1,-1))

        inliers_idx = np.where(inlier_mask == 1)[0]
        Pi = Pi[:, inliers_idx]
        Xi = Xi[:, inliers_idx]

        Ci, Fi , Ti = self.handle_candidates(img_current, img_prev, state_prev, Pi)

        new_state = FrameState(
            landmarks_image=Pi,
            landmarks_world=Xi,
            cand_landmarks_image_current=Ci,
            cand_landmarks_image_first=Fi,
            cand_landmarks_transform=Ti
        )

        return new_state, pose  

    def track_keypoints(self, prev_keypoints: np.ndarray, img_prev: np.ndarray, img_current: np.ndarray):
        """
        Track keypoints between two frames using Lucas-Kanade optical flow.

        Args:
            prev_keypoints (np.ndarray): Previous keypoints to track (2xN array of [x, y] coordinates).
            img_prev (np.ndarray): Previous frame (grayscale image).
            img_current (np.ndarray): Current frame (grayscale image).

        Returns:
            Tuple[np.ndarray, np.ndarray, np.ndarray]:
                - Tracked points in the current frame (2xN array).
                - Status array indicating tracking success (1 if successful, 0 otherwise).
                - Error array for each tracked point.
        """
        if prev_keypoints.size == 0:
            # No keypoints to track
            return np.empty((2, 0)), np.empty((0,), dtype=np.uint8), np.empty((0,), dtype=np.float32)

        # Convert keypoints to the correct shape for OpenCV (Nx1x2)
        prev_keypoints_cv = prev_keypoints.T.reshape(-1, 1, 2).astype(np.float32)

        lk_params = dict(winSize=(11, 11), maxLevel=0, criteria=(cv2.TERM_CRITERIA_EPS | cv2.TERM_CRITERIA_COUNT, 30, 0.01))
        tracked_points, status, error = cv2.calcOpticalFlowPyrLK(img_prev, img_current, prev_keypoints_cv, None, **lk_params)

        # Reshape tracked points back to 2xN
        tracked_points = tracked_points.reshape(-1, 2).T
        status = status.flatten()
        error = error.flatten()

        return tracked_points, status, error


    def estimate_pose(self, points2D: np.ndarray, points3D: np.ndarray) -> Tuple[np.ndarray, np.ndarray]:
        """
        Estimates the camera pose using P3P and RANSAC.

        Args:
            points2D (np.ndarray): 2D keypoints in the current frame (shape 2xK).
            points3D (np.ndarray): Corresponding 3D landmarks (shape 3xK).

        Returns:
            Tuple[np.ndarray, np.ndarray]:
                Pose as a 4x4 transformation matrix and inlier mask.
        """
        #points2D = np.flip(points2D, axis=0)
        points2D = points2D.T
        
        success, rvec, tvec, inliers = cv2.solvePnPRansac(
            points3D, points2D, self.K, None
        )

        if rvec is None or tvec is None or inliers is None:
            raise ValueError("Pose estimation failed.")

        R_mat = cv2.Rodrigues(rvec)[0]
        pose = np.eye(4)
        pose[:3, :3] = R_mat.T
        pose[:3, 3] = ((-R_mat.T)@tvec).flatten()

        inlier_mask = np.zeros(points2D.shape[0], dtype=np.uint8)
        inlier_mask[inliers.flatten()] = 1

        return pose, inlier_mask
<<<<<<< HEAD
    
=======
    

    def handle_candidates(self, img_current, img_prev, state_prev, Pi):

        Ci = state_prev.cand_landmarks_image_current
        Fi = state_prev.cand_landmarks_image_first
        Ti = state_prev.cand_landmarks_transform

        # Detect new features in the current frame
        features_current = cv2.goodFeaturesToTrack(img_current, maxCorners=1000, qualityLevel=0.01, minDistance=10)
        features_current = np.float32(features_current).reshape(-1, 2) 

        # Track features from the previous frame
        tracked_features, status, _ = self.track_keypoints(Ci, img_prev, img_current)
        valid_idx = np.where(status == 1)[0]
        tracked_features = tracked_features[:, valid_idx]

        # Update Ci, Fi, Ti with tracked features
        Ci = tracked_features
        Fi = Fi[:, valid_idx]
        Ti = Ti[:, valid_idx]

        # Combine existing points (tracked_features and Pi)
        existing_features = np.vstack([tracked_features.T, Pi.T])

        # Compute pairwise distances and filter out duplicates
        distance_matrix = cdist(features_current, existing_features)
        min_distances = np.min(distance_matrix, axis=1) 
        new_feature_mask = min_distances > 10  

        # Filter out new features
        new_features = features_current[new_feature_mask].T  

        # Add new features to Ci, Fi, Ti
        if new_features.size > 0:  
            Ci = np.hstack([Ci, new_features])  
            Fi = np.hstack([Fi, new_features])  
            Ti = np.hstack([Ti, np.ones((Ti.shape[0], new_features.shape[1]))]) 

        return Ci, Fi, Ti

    def ransacLocalization(self, matched_query_keypoints, corresponding_landmarks):
        """
        Perform RANSAC-based localization using P3P to estimate pose.

        Args:
            matched_query_keypoints (np.ndarray): 2xN array of 2D keypoints in the image.
            corresponding_landmarks (np.ndarray): Nx3 array of 3D landmarks.
            K (np.ndarray): 3x3 camera intrinsic matrix.

        Returns:
            R_C_W (np.ndarray): 3x3 rotation matrix.
            t_C_W (np.ndarray): 3x1 translation vector.
            best_inlier_mask (np.ndarray): Boolean array of inliers.
        """
    
        num_iterations = 1000
        pixel_tolerance = 10
        k = 3  # Number of points required for P3P

        # Initialize variables
        best_inlier_mask = np.zeros(matched_query_keypoints.shape[1], dtype=bool)
        max_num_inliers = 0

        # Flip keypoints to (u, v) format
        #matched_query_keypoints = np.flip(matched_query_keypoints, axis=0)

        for _ in range(num_iterations):
            # Randomly sample k points
            indices = np.random.permutation(corresponding_landmarks.shape[0])[:k]
            landmark_sample = corresponding_landmarks[indices, :]
            keypoint_sample = matched_query_keypoints[:, indices]

            # Solve P3P
            success, rotation_vectors, translation_vectors = cv2.solveP3P(
                landmark_sample, keypoint_sample.T, self.K, None, flags=cv2.SOLVEPNP_P3P
            )

            if not success:
                continue

            # Evaluate all P3P solutions
            for rvec, tvec in zip(rotation_vectors, translation_vectors):
                R_C_W_guess = cv2.Rodrigues(rvec)[0]
                t_C_W_guess = tvec

                # Project landmarks into the image
                C_landmarks = (
                    np.matmul(R_C_W_guess, corresponding_landmarks.T).T + t_C_W_guess.T
                )
                #projected_points = self.projectPoints(C_landmarks)
                #projected_points, _ = cv2.projectPoints(C_landmarks, np.zeros(3), np.zeros(3), self.K, None)
                projected_points, _ = cv2.projectPoints(corresponding_landmarks.T, rvec, tvec, self.K, None)
                projected_points = projected_points.squeeze()

                # Calculate reprojection errors
                difference = matched_query_keypoints.T - projected_points
                errors = np.linalg.norm(difference, axis=1)
                is_inlier = errors < pixel_tolerance

                # Update the best solution if this one is better
                num_inliers = np.sum(is_inlier)
                if num_inliers > max_num_inliers:
                    max_num_inliers = num_inliers
                    best_inlier_mask = is_inlier
                    best_R_C_W = R_C_W_guess
                    best_t_C_W = t_C_W_guess

        pose = np.eye(4)
        pose[:3, :3] = best_R_C_W.T
        pose[:3, 3] = ((-best_R_C_W.T)@best_t_C_W).flatten()

        return pose, best_inlier_mask
    
    def projectPoints(self, points_3d):
        """
        Projects 3d points to the image plane (3xN), given the camera matrix (3x3) and
        distortion coefficients (4x1).
        """
        # get image coordinates
        projected_points = np.matmul(self.K, points_3d[:, :, None]).squeeze(-1)
        projected_points /= projected_points[:, 2, None]

        return projected_points[:,:2]
>>>>>>> 03f74bc1
<|MERGE_RESOLUTION|>--- conflicted
+++ resolved
@@ -3,9 +3,9 @@
 from scipy.spatial.transform import Rotation as R
 from typing import Tuple
 from framestate import FrameState
+
+from utils import Constants, get_k_params_imgs
 from scipy.spatial.distance import cdist
-
-from utils import Constants, get_k_params_imgs
 
 import warnings
 warnings.filterwarnings("ignore", category=RuntimeWarning)
@@ -146,9 +146,6 @@
         inlier_mask[inliers.flatten()] = 1
 
         return pose, inlier_mask
-<<<<<<< HEAD
-    
-=======
     
 
     def handle_candidates(self, img_current, img_prev, state_prev, Pi):
@@ -272,5 +269,4 @@
         projected_points = np.matmul(self.K, points_3d[:, :, None]).squeeze(-1)
         projected_points /= projected_points[:, 2, None]
 
-        return projected_points[:,:2]
->>>>>>> 03f74bc1
+        return projected_points[:,:2]