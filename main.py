--- conflicted
+++ resolved
@@ -8,21 +8,10 @@
 from initialization import Initialization
 from visualizer import Visualizer
 from framestate import FrameState
-<<<<<<< HEAD
-from continous import ContinuousVO
-
-def main():
-
-    #data_choice = "parking"
-    data_choice = "kitti"
-    initialization = Initialization(data_choice, False)
-    points3D, points2D = initialization.get_initial_landmarks()
-=======
 from continuous import ContinuousVO
 
 from time import sleep
 
->>>>>>> 5b6e3c30
 
 @dataclass
 class Config:
@@ -105,19 +94,9 @@
                 frame_state, pose = vo.process_frame(
                     img_current, img_prev, frame_state)
 
-<<<<<<< HEAD
-    for i in range(1, 1000):
-        if data_choice == "kitti":
-            image_path_prev = f"data/{data_choice}/05/image_0/{str(i-1).zfill(6)}.png"
-            image_path_current = f"data/{data_choice}/05/image_0/{str(i).zfill(6)}.png"
-        elif data_choice == "parking":
-            image_path_prev = f"data/{data_choice}/images/img_{str(i-1).zfill(5)}.png"
-            image_path_current = f"data/{data_choice}/images/img_{str(i).zfill(5)}.png"
-=======
                 # Visualize results
                 visualizer.update(frame_state, pose, img_current)
                 sleep(config.visualization_delay)
->>>>>>> 5b6e3c30
 
             except Exception as e:
                 print(f"Error processing frame {frame_idx}: {e}")
